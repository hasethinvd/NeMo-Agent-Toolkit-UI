--- conflicted
+++ resolved
@@ -92,11 +92,7 @@
 
 
 export const getWorkflowName = () => {
-<<<<<<< HEAD
     const workflow = getURLQueryParam({ param: 'workflow' }) || env('NEXT_PUBLIC_WORKFLOW') || process?.env?.NEXT_PUBLIC_WORKFLOW || 'AIQ Toolkit';
-=======
-    const workflow = getURLQueryParam({ param: 'workflow' }) || process?.env?.NEXT_PUBLIC_WORKFLOW || 'NAT Toolkit';
->>>>>>> 70243c2f
     return workflow
 }
 
@@ -379,6 +375,4 @@
         console.log("error - sanitizing content", e);
         return content; // Return original if fixing fails
     }
-};
-
-
+};